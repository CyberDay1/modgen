<<<<<<< HEAD
# Modgen

Utilities for managing Modgen projects on the local filesystem.

## Features

- Create new projects inside a configurable root directory
- Persist project metadata (name, description, and arbitrary JSON-friendly data)
- Load existing projects, update metadata, and list available projects
=======
# modgen

## Development

```bash
npm install
npm run dev
```

The development server runs the Vite renderer and Electron main process in parallel. The renderer serves from `http://localhost:5173` in development.

## Production build

```bash
npm run build
```

The build step outputs the renderer bundle to `dist/renderer` and the Electron main and preload scripts to `dist/main` using esbuild.
Utilities to work with the OpenAI API using structured chat prompts. The
package avoids external dependencies and offers a small layer above the HTTP API
so that prompts and responses are represented using Python data classes.
>>>>>>> 9b02c75d

## Usage

```python
<<<<<<< HEAD
from modgen import ProjectManager

manager = ProjectManager("./projects")
project = manager.create_project(
    "Example Project",
    description="Demo project",
    metadata={"language": "python"},
)

project.metadata["language"] = "python-3.11"
manager.save_project(project)

loaded = manager.load_project("Example Project")
print(loaded.metadata)
```

## Development

Install dependencies and run the test suite using:

```bash
python -m pip install -e .[test]
python -m pytest
```
=======
from modgen import OpenAIClient, PromptMessage, StructuredPrompt

client = OpenAIClient(api_key="sk-...", organization="org-id")
prompt = StructuredPrompt(
    model="gpt-4o-mini",
    messages=[
        PromptMessage(role="system", content="You are a helpful assistant."),
        PromptMessage(role="user", content="Write a haiku about testing."),
    ],
    temperature=0.3,
)

response = client.create_chat_completion(prompt)
print(response.first_message().content)
```

## Testing

```bash
python -m unittest discover -s tests
```

## Environment Variables

Set `OPENAI_API_KEY` in your runtime environment and pass it to
`OpenAIClient`. Additional OpenAI headers such as `OpenAI-Organization` and
`OpenAI-Project` can be configured via the constructor.
>>>>>>> 9b02c75d
<|MERGE_RESOLUTION|>--- conflicted
+++ resolved
@@ -1,4 +1,3 @@
-<<<<<<< HEAD
 # Modgen
 
 Utilities for managing Modgen projects on the local filesystem.
@@ -8,7 +7,6 @@
 - Create new projects inside a configurable root directory
 - Persist project metadata (name, description, and arbitrary JSON-friendly data)
 - Load existing projects, update metadata, and list available projects
-=======
 # modgen
 
 ## Development
@@ -30,12 +28,10 @@
 Utilities to work with the OpenAI API using structured chat prompts. The
 package avoids external dependencies and offers a small layer above the HTTP API
 so that prompts and responses are represented using Python data classes.
->>>>>>> 9b02c75d
 
 ## Usage
 
 ```python
-<<<<<<< HEAD
 from modgen import ProjectManager
 
 manager = ProjectManager("./projects")
@@ -60,7 +56,6 @@
 python -m pip install -e .[test]
 python -m pytest
 ```
-=======
 from modgen import OpenAIClient, PromptMessage, StructuredPrompt
 
 client = OpenAIClient(api_key="sk-...", organization="org-id")
@@ -87,5 +82,4 @@
 
 Set `OPENAI_API_KEY` in your runtime environment and pass it to
 `OpenAIClient`. Additional OpenAI headers such as `OpenAI-Organization` and
-`OpenAI-Project` can be configured via the constructor.
->>>>>>> 9b02c75d
+`OpenAI-Project` can be configured via the constructor.